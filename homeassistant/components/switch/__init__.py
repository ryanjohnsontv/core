--- conflicted
+++ resolved
@@ -17,11 +17,7 @@
 from homeassistant.const import (
     STATE_ON, SERVICE_TURN_ON, SERVICE_TURN_OFF, ATTR_ENTITY_ID)
 from homeassistant.components import (
-<<<<<<< HEAD
-    group, discovery, wink, isy994, verisure, zwave, mysensors)
-=======
-    group, discovery, wink, isy994, verisure, zwave, tellduslive)
->>>>>>> 586be7fa
+    group, discovery, wink, isy994, verisure, zwave, tellduslive, mysensors)
 
 DOMAIN = 'switch'
 SCAN_INTERVAL = 30
@@ -44,11 +40,8 @@
     isy994.DISCOVER_SWITCHES: 'isy994',
     verisure.DISCOVER_SWITCHES: 'verisure',
     zwave.DISCOVER_SWITCHES: 'zwave',
-<<<<<<< HEAD
+    tellduslive.DISCOVER_SWITCHES: 'tellduslive',
     mysensors.DISCOVER_SWITCHES: 'mysensors',
-=======
-    tellduslive.DISCOVER_SWITCHES: 'tellduslive',
->>>>>>> 586be7fa
 }
 
 PROP_TO_ATTR = {
